/** @page aboutReleaseNotes Release Notes

Version: <b>Legato 19.11.0</b><br>
Date: <b>Dec 6th, 2019</b><br>
@ref aboutLicenses "Legato Application Framework Licensing Information"

Visit the <a href="https://legato.io/releases">release page</a> to @b download the tarball,
@b clone the repositories from GitHub, or view <b>previous released versions</b>.

Get started with the latest version of Legato by installing the SDK through @ref confLeaf "Leaf".

Search for the latest version for your target (using wp76xx as an example):
@verbatim
$ leaf search -t wp76xx -t latest
@endverbatim

Update your profile to the latest version:
@verbatim
$ leaf update
@endverbatim

@section rn1911_Features New Features

List of new features in the 19.11 Release:

@subsection rn1911_Features_secStore Enable secStore Admin

In order to enable the secure storage admin API, Legato must be compiled using the
@c SECSTOREADMIN flag.
@verbatim
make distclean
SECSTOREADMIN=1 make wp76xx
@endverbatim
Alternatively, you can enable the Secure Storage Admin API from within the kconfig menu system.
@verbatim
make menuconfig_wp76xx
@endverbatim
In the displayed configuration menu, enable SecStore Admin API flag by following the
following menu path and enabling <code>Enable Secure Storage Administration API</code>
Services > Secure Storage > Enable Secure Storage Administration API

@subsection rn1911_Features_lte LTE Band Support

New support has been added for band 66 and 71, see @ref c_mrc for more details.

@subsection rn1911_Features_dcsChannels dcs GetChannels

le_dcs_GetChannels() now returns a channel's admin state than then operational state.

@subsection rn1911_Features_DNSConfig Multiple DNS Configuration

@ref c_le_net now supports having multiple versions of DNS configuration.
<<<<<<< HEAD

@subsection rn1911_Features_dcs APN name deprecation

The DCS functionality to populate the default APN name into the cellular channel's
modem profile if blank at startup upon an attempt to start is now removed from both @ref c_le_dcs
and @ref c_le_data.

@subsection rn1911_Features_clock Timezone File Set

le_clk_SetTimezoneFile is now supported in @ref c_clock .

@subsection rn1911_Features_tty tty Open change

Previous versions of le_tty_Open() would exit the process with LE_FATAL if the tty failed
to successfully open; now a file descriptor is either returned or -1 is returned on failure.

=======

@subsection rn1911_Features_dcs APN name deprecation

The DCS functionality to populate the default APN name into the cellular channel's
modem profile if blank at startup upon an attempt to start is now removed from both @ref c_le_dcs
and @ref c_le_data.

@subsection rn1911_Features_clock Timezone File Set

le_clk_SetTimezoneFile is now supported in @ref c_clock .
>>>>>>> 7584797a

@section rn1911_BFeatures Beta Features

@subsection rn1911_BFeatures_IDE Experimental IDE

The Legato team has launched the @b beta version of a @ref tools_vsCode "Legato Plugin for VSCode".

@section rn1911_AFeatures Alpha Features

The following are the list of features that have been added into the 19.11 Release but are still
being developed and should not be used on production targets. Please provide feedback for these
features on our [forums](https://forum.legato.io/):

@subsection rn1911_AFeatures_RPC Legato RPC

RPC has been added as an experimental feature (@ref conceptsRPC Remote procedure call). Please refer
to @ref getStartRPC Legato RPC on how to get started.

@section rn1911_Fixes Fixed Issues

All changes are tagged in GitHub as "19.11.0".  The full list of changes and commit
messages can be found on GitHub.

- [Legato Application Framework 19.11.0 Fixes](https://github.com/legatoproject/legato-af/commits/19.11.0)
- [Legato WiFi 19.11.0 Fixes](https://github.com/legatoproject/legato-WiFi/commits/19.11-release)
- [Legato AirVantage Connector 19.11.0 Fixes](https://github.com/legatoproject/legato-Service-AirVantageConnector/commits/19.11-release)
- [Legato DataHub 19.11.0 Fixes](https://github.com/legatoproject/legato-Service-DataHub/commits/19.11-release)

@note This is only the list of fixes for the Application Framework and Platform Services, for the
list of changes in the Platform Adapter view the commits under the tag 19.11.0 in individual
repositories on GitHub.

@section rn1911_KnownIssues Known Issues

@subsection rn1911_Constraints Constraints and Limitations

@subsubsection rn1911_ConstraintsLinuxSupport Dev Machine Linux Version

To develop applications within the Legato Application Framework, a current supported
[Long Term Support version of Ubuntu Linux](https://www.ubuntu.com/info/release-end-of-life) is
required on your dev machine (or running in a virtual box on Windows).  Ubuntu 18.04 is the current
@b recommended version to use on your dev machine.

@subsubsection rn1911_ConstECMUSB ECM-USB modem manager issue

Ubuntu 15.10 and newer has Modem Manager version @c 1.4.12-1ubuntu1  installed by default which
conflicts with the ECM-USB driver when connecting a target.  Modem manager may cause the Ubuntu
Network Manager to crash on your host and/or your target device to become unavailable over USB.

@b Symptoms:
- NetworkManager crashing when plugging into your device over USB, or
- The target device becomes inaccessible after 30 seconds.

@b Recommended  @b Work  @b Around:
- Uninstall @c modemmanager from Ubuntu or
- [Downgrade @c modemmanager to version 1.0.0-2ubuntu1](http://packages.ubuntu.com/trusty/modemmanager)

@subsubsection rn1911_ConstTrust FOTA upgrade warning

A device that has trustzones enabled, may re-bootstrap (obtain new keys from the AirVantage server)
durring a FOTA (firmware over-the-air) upgrade.

Copyright (C) Sierra Wireless Inc.

**/<|MERGE_RESOLUTION|>--- conflicted
+++ resolved
@@ -50,7 +50,6 @@
 @subsection rn1911_Features_DNSConfig Multiple DNS Configuration
 
 @ref c_le_net now supports having multiple versions of DNS configuration.
-<<<<<<< HEAD
 
 @subsection rn1911_Features_dcs APN name deprecation
 
@@ -61,24 +60,6 @@
 @subsection rn1911_Features_clock Timezone File Set
 
 le_clk_SetTimezoneFile is now supported in @ref c_clock .
-
-@subsection rn1911_Features_tty tty Open change
-
-Previous versions of le_tty_Open() would exit the process with LE_FATAL if the tty failed
-to successfully open; now a file descriptor is either returned or -1 is returned on failure.
-
-=======
-
-@subsection rn1911_Features_dcs APN name deprecation
-
-The DCS functionality to populate the default APN name into the cellular channel's
-modem profile if blank at startup upon an attempt to start is now removed from both @ref c_le_dcs
-and @ref c_le_data.
-
-@subsection rn1911_Features_clock Timezone File Set
-
-le_clk_SetTimezoneFile is now supported in @ref c_clock .
->>>>>>> 7584797a
 
 @section rn1911_BFeatures Beta Features
 
