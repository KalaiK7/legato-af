/** @page releaseNotes18040 18.04.0 Release Notes

<<<<<<< HEAD
Release Date: May 8, 2018
=======
Release Date: May 9, 2018
>>>>>>> 30162e78

See @ref aboutLicenses to view Legato AF Licensing Information.

The following provides a summary of changes that have been made in the 18.04 Legato AF Release.

<b> Download the @ref aboutReleaseInfo "source code" and get started with @ref basicBuild
"building Legato AF". </b>

@section rn1804_Features New Features

The following are the list of new features that have been added into the 18.04 Release:

@subsection rn1804_Features_Documentation Documentation

18.04 includes changes to our documentation including:
- new information on @ref conceptsEnvironment "systems and mksys"
- new tutorials for @ref getStartedApps "systems and updates"
- improved documentation on the @ref conceptsUpdates "update and rollback process"
- reorganized documentation in the @ref concepts "concepts section"

@subsection rn1804_Features_sdef sdef Improvement

New features have been added to the @ref defFilesSdef to be able to set
@ref defFilesSdef_searchPaths "search paths" within the sdef for apps,
and components the same way that you could already do with interfaces. You now have the ability to
include the search path from within the sdef instead of having to provide it to @c mksys via the
@c -s flag on the command line.

@section rn1804_AFeatures Alpha Features

The following are the list of features that have been added into the 18.04 Release but are still in
a testing phase and should not be used on production targets:

@subsection rn1804_AFeatures_SIM Multiple SIM Support

The framework now contains support for @ref le_sim_profile_switch "multiple embedded SIM profiles"
and the ability to switch between the multiple SIMs and be managed by a subscription management
server such as AirVantage.

@section rn1804_Fixes Fixed Issues

All development work is tagged in GitHub as "18.04.0".  The list of changes and commit
messages can be found on GitHub.

- [Legato AF 18.04.0 Fixes](https://github.com/legatoproject/legato-af/commits/18.04.0)

@note This is only the list of fixes for the Application Framework and Platform Services, for the
list of changes in the Platform Adapters and AVC Service view the commits under the tag 18.04.0 in
the individual repositories on GitHub.

@section rn1804_KnownIssues Known Issues

@subsection rn1804_Constraints Constraints and Limitations

@subsubsection rn1804_ConstraintsLinuxSupport Dev Machine Linux Version

To develop applications within the Legato Application Framework, a current supported
[Long Term Support version of Ubuntu Linux](https://www.ubuntu.com/info/release-end-of-life) is
required on your dev machine (or running in a virtual box on Windows).  Ubuntu 16.04 is the current
@b recommended version to use on your dev machine.

@subsubsection rn1804_ConstECMUSB ECM-USB modem manager issue

Ubuntu 15.10 and newer has Modem Manager version @c 1.4.12-1ubuntu1  installed by default which
conflicts with the ECM-USB driver when connecting a target.  Modem manager may cause the Ubuntu
Network Manager to crash on your host and/or your target device to become unavailable over USB.

@b Symptoms:
- NetworkManager crashing when plugging into your device over USB, or
- The target device becomes inaccessible after 30 seconds.

@b Recommended  @b Work  @b Around:
- Uninstall @c modemmanager from Ubuntu or
- [Downgrade @c modemmanager to version 1.0.0-2ubuntu1](http://packages.ubuntu.com/trusty/modemmanager)

@subsubsection rn1804_ConstraintsTC Sierra Wireless Toolchain Install

There is currently an error with setting up the WP76XX and WP77XX toolchain and the toolchain only
partially installs.  The part of the script to install and setup the kernel headers does not run and
produces the following errors:

@verbatim
scripts/kconfig/Makefile:36: recipe for target 'silentoldconfig' failed
make[2]: *** [silentoldconfig] Error 1
Makefile:546: recipe for target 'silentoldconfig' failed
make[1]: *** [silentoldconfig] Error 2
make: *** No rule to make target 'include/config/auto.conf', needed by 'scripts'.  Stop.
@endverbatim

To resolve this remove the installed toolchain and reinstall with @c sudo privileges.

Example of setting up the toolchain for a 64bit dev machine and a WP76 module with product release
9:
@verbatim
$ rm -rf /opt/swi/y22-ext
$ sudo poky-swi-ext-glibc-x86_64-meta-toolchain-swi-ext-armv7a-neon-toolchain-swi-ext-2.2.3.sh
@endverbatim

Copyright (C) Sierra Wireless Inc.

**/<|MERGE_RESOLUTION|>--- conflicted
+++ resolved
@@ -1,10 +1,6 @@
 /** @page releaseNotes18040 18.04.0 Release Notes
 
-<<<<<<< HEAD
-Release Date: May 8, 2018
-=======
 Release Date: May 9, 2018
->>>>>>> 30162e78
 
 See @ref aboutLicenses to view Legato AF Licensing Information.
 
