/** @file le_dev.c
 *
 * Implementation of device access.
 *
 * Copyright (C) Sierra Wireless Inc.
 */

#include "legato.h"
#include "interfaces.h"
#include "le_dev.h"
#include "le_fd.h"

#if LE_CONFIG_LINUX
#   include <pwd.h>
#   include <grp.h>
#endif

//--------------------------------------------------------------------------------------------------
/**
 * Default buffer size for device information and error messages
 */
//--------------------------------------------------------------------------------------------------
#define DSIZE   256

//--------------------------------------------------------------------------------------------------
/**
 * String size for the buffer that contains a summary of all the device information available
 */
//--------------------------------------------------------------------------------------------------
#define DSIZE_INFO_STR   1600

//--------------------------------------------------------------------------------------------------
/**
 * struct DevInfo contains useful information about the device in use
 */
//--------------------------------------------------------------------------------------------------
typedef struct
{
    int             fd;                         ///< file descriptor in use
    char            linkName[DSIZE];            ///< device full path
    char            fdSysPath[DSIZE];           ///< /proc/PID/fd/FD
    unsigned int    major;                      ///< device's major number
    unsigned int    minor;                      ///< device's minor number
    char            uName[DSIZE];               ///< user name
    char            gName[DSIZE];               ///< group name
    char            devInfoStr[DSIZE_INFO_STR]; ///< formatted string for all info
}
DevInfo_t;

//--------------------------------------------------------------------------------------------------
/**
 * device information
 */
//--------------------------------------------------------------------------------------------------
static DevInfo_t DevInfo;

//--------------------------------------------------------------------------------------------------
/**
 * Return a description string of err
 *
 */
//--------------------------------------------------------------------------------------------------
static char* StrError
(
    int err
)
{
    static char errMsg[DSIZE];

#ifdef __USE_GNU
    snprintf(errMsg, DSIZE, "%s", strerror_r(err, errMsg, DSIZE));
#else /* XSI-compliant */
    strerror_r(err, errMsg, sizeof(errMsg));
#endif
    return errMsg;
}

#if LE_CONFIG_LINUX
//--------------------------------------------------------------------------------------------------
/**
 * Get device information
 *
 * Warning: this function works only on *nix systems
 *
 * @return
        LE_OK       things went Ok and information is printed
 *      LE_FAULT    something wrong happened, check the logs
 */
//--------------------------------------------------------------------------------------------------
static le_result_t GetDeviceInformation
(
    void
)
{
    le_log_Level_t level = le_log_GetFilterLevel();
    if (level == LE_LOG_DEBUG)
    {
#ifdef LE_CONFIG_LINUX
        struct stat fdStats;
        struct passwd* passwd;
        struct group* group;

        // Note: Better use sizeof() operator instead of any macro(i.e. DSIZE), as it is compile
        //       time operator and gives the code better flexibility.

        memset(DevInfo.fdSysPath, 0, sizeof(DevInfo.fdSysPath));
        memset(DevInfo.linkName, 0, sizeof(DevInfo.linkName));
        memset(DevInfo.devInfoStr, 0, sizeof(DevInfo.devInfoStr));

        // build the path to fd
        snprintf(DevInfo.fdSysPath,
            sizeof(DevInfo.fdSysPath), "/proc/%d/fd/%d", getpid(), DevInfo.fd);

        int len = readlink(DevInfo.fdSysPath, DevInfo.linkName, sizeof(DevInfo.fdSysPath));
        // get device path
        if (len < 0) {
            LE_ERROR("readlink failed %s", StrError(errno));
            return LE_FAULT;
        }
        else if (len >= sizeof(DevInfo.fdSysPath))
        {
            LE_ERROR("Too long path. Max allowed: %zd", sizeof(DevInfo.fdSysPath)-1);
            return LE_FAULT;
        }

        // try to get device stats
        if (fstat(DevInfo.fd, &fdStats) == -1)
        {
            LE_ERROR("fstat failed %s", StrError(errno));
            return LE_FAULT;
        }

        passwd = getpwuid(fdStats.st_uid);
        group = getgrgid(fdStats.st_gid);

        if ((NULL == passwd) || (NULL == group))
        {
            LE_ERROR("Get passwd and group failed %s", StrError(errno));
            return LE_FAULT;
        }

        DevInfo.major = major(fdStats.st_rdev);
        DevInfo.minor = minor(fdStats.st_rdev);
        snprintf(DevInfo.uName, sizeof(DevInfo.uName), "%s", passwd->pw_name);
        snprintf(DevInfo.gName, sizeof(DevInfo.gName), "%s", group->gr_name);
        snprintf(DevInfo.devInfoStr, sizeof(DevInfo.devInfoStr), "%s, %s [%u, %u], (u: %s, g: %s)",
            DevInfo.fdSysPath,
            DevInfo.linkName,
            DevInfo.major,
            DevInfo.minor,
            DevInfo.uName,
            DevInfo.gName);

        return LE_OK;
#elif LE_CONFIG_RTOS
        int fd = DevInfo.fd;
        memset(&DevInfo, 0, sizeof(DevInfo));
        DevInfo.fd = fd;
        snprintf(DevInfo.devInfoStr, sizeof(DevInfo.devInfoStr), "fd: %d", DevInfo.fd);
        return LE_OK;
#else
#   error "Unsupported OS type"
#endif
    }

    return LE_FAULT;
}
#endif // CONFIG_LINUX
//--------------------------------------------------------------------------------------------------
/**
 * This function must be called to print a buffer byte by byte
 *
 */
//--------------------------------------------------------------------------------------------------
static void PrintBuffer
(
    int32_t   fd,            ///< The file descriptor
    uint8_t*  bufferPtr,     ///< the buffer to print
    uint32_t  bufferSize     ///< Number of element to print
)
{
    if(le_log_GetFilterLevel() == LE_LOG_DEBUG)
    {
        uint32_t i;
        uint32_t dataLen = 1;
        DevInfo.fd = fd;

        for(i=0;i<bufferSize;i++)
        {
            if (bufferPtr[i] == '\r' )
            {
                dataLen+=4;
            }
            else if (bufferPtr[i] == '\n')
            {
                dataLen+=4;
            }
            else if (bufferPtr[i] == 0x1A)
            {
                dataLen+=8;
            }
            else
            {
                dataLen+=1;
            }
        }

        char string[dataLen];
        memset(string, 0, dataLen);

        for(i=0;i<bufferSize;i++)
        {
            if (bufferPtr[i] == '\r' )
            {
                snprintf(string+strlen(string), dataLen-strlen(string), "<CR>");
            }
            else if (bufferPtr[i] == '\n')
            {
                snprintf(string+strlen(string), dataLen-strlen(string), "<LF>");
            }
            else if (bufferPtr[i] == 0x1A)
            {
                snprintf(string+strlen(string), dataLen-strlen(string), "<CTRL+Z>");
            }
            else
            {
                snprintf(string+strlen(string), dataLen-strlen(string), "%c", bufferPtr[i]);
            }
        }

#if LE_CONFIG_LINUX
        if (GetDeviceInformation())
        {
            LE_DEBUG("'%d' -> %s", fd, string);
        }
        else
#endif
        {
            LE_DEBUG("'%s' -> %s", DevInfo.linkName, string);
        }
    }
}

//--------------------------------------------------------------------------------------------------
/**
<<<<<<< HEAD
 * This function sets the function in non blocking mode
 *
 */
//--------------------------------------------------------------------------------------------------
static le_result_t SetSocketNonBlocking
(
    int fd
)
{
    int flags;

    flags = le_fd_Fcntl(fd, F_GETFL, 0);
    if (flags < 0)
    {
        LE_ERROR("fcntl failed, %s", StrError(errno));
        return LE_FAULT;
    }

    if (flags & O_NONBLOCK)
    {
        return LE_OK;
    }

    flags |= O_NONBLOCK;
    if (le_fd_Fcntl(fd, F_SETFL, flags) < 0)
    {
        LE_ERROR("fcntl failed, %s", StrError(errno));
        return LE_FAULT;
    }

    return LE_OK;
}

//--------------------------------------------------------------------------------------------------
/**
=======
>>>>>>> 990199ea
 * This function must be called when we want to read on device (or port)
 *
 * @return byte number read
 */
//--------------------------------------------------------------------------------------------------
ssize_t le_dev_Read
(
    Device_t*   devicePtr,    ///< device pointer
    uint8_t*    rxDataPtr,    ///< Buffer where to read
    size_t      size          ///< size of buffer
)
{
    ssize_t count;

    if (NULL == devicePtr)
    {
        LE_ERROR("devicePtr is NULL!");
        return -1;
    }

    if (NULL == rxDataPtr)
    {
        LE_ERROR("rxDataPtr is NULL!");
        return -1;
    }

    if (0 == size)
    {
        LE_ERROR("size is 0!");
        return -1;
    }

    DevInfo.fd = devicePtr->fd;
#if LE_CONFIG_LINUX
    if (!GetDeviceInformation())
    {
        LE_INFO("%s", DevInfo.devInfoStr);
    }
#endif

<<<<<<< HEAD
    count = le_fd_Read(devicePtr->fd, rxDataPtr, size);
=======
    count = le_fd_Read(devicePtr->fd, rxDataPtr, size - 1);
>>>>>>> 990199ea
    if (-1 == count)
    {
        LE_ERROR("read error: %s", StrError(errno));
        return 0;
    }

    *(char *)(rxDataPtr+count) = '\0';
    PrintBuffer(devicePtr->fd, rxDataPtr, count);

    return count;
}

//--------------------------------------------------------------------------------------------------
/**
 * This function must be called to write on device (or port)
 *
 * @return written byte number
 *
 */
//--------------------------------------------------------------------------------------------------
int32_t le_dev_Write
(
    Device_t*   devicePtr,    ///< device pointer
    uint8_t*    txDataPtr,    ///< Buffer to write
    uint32_t    size          ///< size of buffer
)
{
    int32_t amount = 0;
    size_t currentSize;
    size_t sizeToWrite;
    ssize_t sizeWritten;

    DevInfo.fd = devicePtr->fd;
#if LE_CONFIG_LINUX
    if (!GetDeviceInformation())
    {
        LE_DEBUG("%s", DevInfo.devInfoStr);
    }
#endif

    LE_FATAL_IF(devicePtr->fd==-1,"Write Handle error\n");

    for(currentSize = 0; currentSize < size;)
    {
        sizeToWrite = size - currentSize;

        sizeWritten =
            le_fd_Write(devicePtr->fd, &txDataPtr[currentSize], sizeToWrite);

        if (sizeWritten < 0)
        {
            if ((errno != EINTR) && (errno != EAGAIN))
            {
                LE_ERROR("Cannot write on fd: %s", StrError(errno));
                return currentSize;
            }
        }
        else
        {
            currentSize += sizeWritten;
        }
    }

    if(currentSize > 0)
    {
        amount  += currentSize;
    }

    PrintBuffer(devicePtr->fd,txDataPtr,amount);

    return currentSize;
}

//--------------------------------------------------------------------------------------------------
/**
 * This function must be called to monitor the specified file descriptor
 * in the calling thread event loop.
 */
//--------------------------------------------------------------------------------------------------
le_result_t le_dev_EnableFdMonitoring
(
    Device_t                    *devicePtr,     ///< Device pointer.
    le_fdMonitor_HandlerFunc_t   handlerFunc,   ///< Handler function.
    void                        *contextPtr,    ///< Context data.
    short                        events         ///< Events to monitor.
)
{
    char monitorName[64];

    DevInfo.fd = devicePtr->fd;

#if LE_CONFIG_LINUX
    if (!GetDeviceInformation())
    {
        LE_DEBUG("%s", DevInfo.devInfoStr);
    }
#endif

    if (devicePtr->fdMonitor != NULL)
    {
        le_fdMonitor_Enable(devicePtr->fdMonitor, events);
    }
    else
    {
        // Create a File Descriptor Monitor object for the file descriptor.
        snprintf(monitorName,
                 sizeof(monitorName),
                 "Monitor-%"PRIi32"",
                 devicePtr->fd);

        devicePtr->fdMonitor = le_fdMonitor_Create(monitorName,
                                           devicePtr->fd,
                                           handlerFunc,
                                           events);
        if (devicePtr->fdMonitor == NULL)
        {
            return LE_FAULT;
        }
        le_fdMonitor_SetContextPtr(devicePtr->fdMonitor, contextPtr);

        if (le_log_GetFilterLevel() == LE_LOG_DEBUG)
        {
            char threadName[25];
            le_thread_GetName(le_thread_GetCurrent(), threadName, 25);
            LE_DEBUG("Resume %s with fd(%"PRIi32")(%p) [%s]",
                     threadName,
                     devicePtr->fd,
                     devicePtr->fdMonitor,
                     monitorName
                    );
        }
    }

    return LE_OK;
}

//--------------------------------------------------------------------------------------------------
/**
 * This function must be called to remove the file descriptor
 * monitoring from the event loop.
 *
 */
//--------------------------------------------------------------------------------------------------
void le_dev_DeleteFdMonitoring
(
    Device_t*   devicePtr
)
{
    DevInfo.fd = devicePtr->fd;
#if LE_CONFIG_LINUX
    if (!GetDeviceInformation())
    {
        LE_DEBUG("%s", DevInfo.devInfoStr);
    }
#endif

    if (devicePtr->fdMonitor)
    {
        le_fdMonitor_Delete(devicePtr->fdMonitor);
    }

    devicePtr->fdMonitor = NULL;
}

//--------------------------------------------------------------------------------------------------
/**
 * Disable monitoring of the device.  Monitoring can be resumed with le_dev_EnableFdMonitoring().
 */
//--------------------------------------------------------------------------------------------------
void le_dev_DisableFdMonitoring
(
    Device_t    *devicePtr, ///< Device to stop monitoring.
    short        events     ///< Events to stop monitoring.
)
{
    if ((devicePtr != NULL) && (devicePtr->fdMonitor != NULL))
    {
        le_fdMonitor_Disable(devicePtr->fdMonitor, events);
    }
}<|MERGE_RESOLUTION|>--- conflicted
+++ resolved
@@ -92,10 +92,8 @@
     void
 )
 {
-    le_log_Level_t level = le_log_GetFilterLevel();
-    if (level == LE_LOG_DEBUG)
-    {
-#ifdef LE_CONFIG_LINUX
+    if(le_log_GetFilterLevel() == LE_LOG_DEBUG)
+    {
         struct stat fdStats;
         struct passwd* passwd;
         struct group* group;
@@ -152,15 +150,6 @@
             DevInfo.gName);
 
         return LE_OK;
-#elif LE_CONFIG_RTOS
-        int fd = DevInfo.fd;
-        memset(&DevInfo, 0, sizeof(DevInfo));
-        DevInfo.fd = fd;
-        snprintf(DevInfo.devInfoStr, sizeof(DevInfo.devInfoStr), "fd: %d", DevInfo.fd);
-        return LE_OK;
-#else
-#   error "Unsupported OS type"
-#endif
     }
 
     return LE_FAULT;
@@ -243,44 +232,6 @@
 
 //--------------------------------------------------------------------------------------------------
 /**
-<<<<<<< HEAD
- * This function sets the function in non blocking mode
- *
- */
-//--------------------------------------------------------------------------------------------------
-static le_result_t SetSocketNonBlocking
-(
-    int fd
-)
-{
-    int flags;
-
-    flags = le_fd_Fcntl(fd, F_GETFL, 0);
-    if (flags < 0)
-    {
-        LE_ERROR("fcntl failed, %s", StrError(errno));
-        return LE_FAULT;
-    }
-
-    if (flags & O_NONBLOCK)
-    {
-        return LE_OK;
-    }
-
-    flags |= O_NONBLOCK;
-    if (le_fd_Fcntl(fd, F_SETFL, flags) < 0)
-    {
-        LE_ERROR("fcntl failed, %s", StrError(errno));
-        return LE_FAULT;
-    }
-
-    return LE_OK;
-}
-
-//--------------------------------------------------------------------------------------------------
-/**
-=======
->>>>>>> 990199ea
  * This function must be called when we want to read on device (or port)
  *
  * @return byte number read
@@ -321,11 +272,7 @@
     }
 #endif
 
-<<<<<<< HEAD
-    count = le_fd_Read(devicePtr->fd, rxDataPtr, size);
-=======
     count = le_fd_Read(devicePtr->fd, rxDataPtr, size - 1);
->>>>>>> 990199ea
     if (-1 == count)
     {
         LE_ERROR("read error: %s", StrError(errno));
